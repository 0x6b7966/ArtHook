<<<<<<< HEAD
buildscript {
    repositories {
        mavenCentral()
    }
    dependencies {
        classpath 'com.android.tools.build:gradle:1.3.0'
    }
}
=======
>>>>>>> 483275f8
apply plugin: 'com.android.library'

android {
    compileSdkVersion 23
    buildToolsVersion "23.0.1"

    defaultConfig {
<<<<<<< HEAD
        minSdkVersion 10
=======
        minSdkVersion 19
>>>>>>> 483275f8
        targetSdkVersion 23
        versionCode 1
        versionName "1.0"

        ndk {
            moduleName "arthook_native"
            ldLibs "log"
            stl "gnustl_static"
            cFlags "-DANDROID_NDK -std=c99"
        }
    }

    buildTypes {
        release {
            minifyEnabled false
            proguardFiles getDefaultProguardFile('proguard-android.txt'), 'proguard-rules.pro'
        }
    }
    sourceSets.main.jni.srcDirs = ['src/main/jni']
}<|MERGE_RESOLUTION|>--- conflicted
+++ resolved
@@ -1,4 +1,3 @@
-<<<<<<< HEAD
 buildscript {
     repositories {
         mavenCentral()
@@ -7,20 +6,18 @@
         classpath 'com.android.tools.build:gradle:1.3.0'
     }
 }
-=======
->>>>>>> 483275f8
 apply plugin: 'com.android.library'
+
+repositories {
+        mavenCentral()
+}
 
 android {
     compileSdkVersion 23
     buildToolsVersion "23.0.1"
 
     defaultConfig {
-<<<<<<< HEAD
-        minSdkVersion 10
-=======
         minSdkVersion 19
->>>>>>> 483275f8
         targetSdkVersion 23
         versionCode 1
         versionName "1.0"
